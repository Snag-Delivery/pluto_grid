name: pluto_grid
description: PlutoGrid is a dataGrid that can be controlled by the keyboard on desktop and web. Of course, it works well on Android and IOS. (DataGrid, DataTable, Data Grid, Data Table, Sticky)
<<<<<<< HEAD
version: 6.0.0
=======
version: 7.0.2
>>>>>>> dcb46aa5
homepage: https://pluto.weblaze.dev
repository: https://github.com/bosskmk/pluto_grid

environment:
  sdk: ">=2.17.0 <3.0.0"
  flutter: ">=2.5.0"

dependencies:
  flutter:
    sdk: flutter
<<<<<<< HEAD
  intl: ^0.18.0
  rxdart: ^0.27.7
  collection: ^1.17.0
=======
  # Follows the intl version included in Flutter.
  # https://github.com/flutter/flutter/blob/84a1e904f44f9b0e9c4510138010edcc653163f8/packages/flutter_localizations/pubspec.yaml#L11
  intl: ^0.18.0
  rxdart: ^0.27.7
  collection: ^1.17.1
>>>>>>> dcb46aa5

dev_dependencies:
  flutter_test:
    sdk: flutter
<<<<<<< HEAD
  mockito: ^5.3.2
  build_runner: ^2.3.3
=======
  mockito: ^5.4.0
  build_runner: ^2.4.2
>>>>>>> dcb46aa5
  flutter_lints: ^2.0.1<|MERGE_RESOLUTION|>--- conflicted
+++ resolved
@@ -1,10 +1,6 @@
 name: pluto_grid
 description: PlutoGrid is a dataGrid that can be controlled by the keyboard on desktop and web. Of course, it works well on Android and IOS. (DataGrid, DataTable, Data Grid, Data Table, Sticky)
-<<<<<<< HEAD
-version: 6.0.0
-=======
 version: 7.0.2
->>>>>>> dcb46aa5
 homepage: https://pluto.weblaze.dev
 repository: https://github.com/bosskmk/pluto_grid
 
@@ -15,26 +11,15 @@
 dependencies:
   flutter:
     sdk: flutter
-<<<<<<< HEAD
-  intl: ^0.18.0
-  rxdart: ^0.27.7
-  collection: ^1.17.0
-=======
   # Follows the intl version included in Flutter.
   # https://github.com/flutter/flutter/blob/84a1e904f44f9b0e9c4510138010edcc653163f8/packages/flutter_localizations/pubspec.yaml#L11
   intl: ^0.18.0
   rxdart: ^0.27.7
   collection: ^1.17.1
->>>>>>> dcb46aa5
 
 dev_dependencies:
   flutter_test:
     sdk: flutter
-<<<<<<< HEAD
-  mockito: ^5.3.2
-  build_runner: ^2.3.3
-=======
   mockito: ^5.4.0
   build_runner: ^2.4.2
->>>>>>> dcb46aa5
   flutter_lints: ^2.0.1