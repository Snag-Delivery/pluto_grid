import 'dart:ui';

import 'package:flutter/material.dart';
import 'package:intl/date_symbol_data_local.dart';
import 'package:intl/intl.dart' show Intl;
import 'package:linked_scroll_controller/linked_scroll_controller.dart';
import 'package:pluto_grid/pluto_grid.dart';

class PlutoGrid extends StatefulWidget {
  const PlutoGrid({
    Key? key,
    required this.columns,
    required this.rows,
    this.columnGroups,
    this.onLoaded,
    this.onChanged,
    this.onSelected,
    this.onRowChecked,
    this.onRowDoubleTap,
    this.onRowSecondaryTap,
    this.onRowsMoved,
    this.createHeader,
    this.createFooter,
    this.rowColorCallback,
    this.configuration,
    this.mode = PlutoGridMode.normal,
  }) : super(key: key);

  final List<PlutoColumn> columns;

  final List<PlutoRow> rows;

  final List<PlutoColumnGroup>? columnGroups;

  final PlutoOnLoadedEventCallback? onLoaded;

  final PlutoOnChangedEventCallback? onChanged;

  final PlutoOnSelectedEventCallback? onSelected;

  final PlutoOnRowCheckedEventCallback? onRowChecked;

  final PlutoOnRowDoubleTapEventCallback? onRowDoubleTap;

  final PlutoOnRowSecondaryTapEventCallback? onRowSecondaryTap;

  final PlutoOnRowsMovedEventCallback? onRowsMoved;

  final CreateHeaderCallBack? createHeader;

  final CreateFooterCallBack? createFooter;

  final PlutoRowColorCallback? rowColorCallback;

  final PlutoGridConfiguration? configuration;

  /// [PlutoGridMode.normal]
  /// Normal grid with cell editing.
  ///
  /// [PlutoGridMode.select]
  /// Editing is not possible, and if you press enter or tap on the list,
  /// you can receive the selected row and cell from the onSelected callback.
  final PlutoGridMode? mode;

  static setDefaultLocale(String locale) {
    Intl.defaultLocale = locale;
  }

  static initializeDateFormat() {
    initializeDateFormatting();
  }

  @override
  _PlutoGridState createState() => _PlutoGridState();
}

class _PlutoGridState extends State<PlutoGrid> {
  FocusNode? _gridFocusNode;

  final LinkedScrollControllerGroup _verticalScroll =
      LinkedScrollControllerGroup();

  final LinkedScrollControllerGroup _horizontalScroll =
      LinkedScrollControllerGroup();

  final List<Function()> _disposeList = [];

  late PlutoGridStateManager _stateManager;

  PlutoGridKeyManager? _keyManager;

  PlutoGridEventManager? _eventManager;

  bool? _showFrozenColumn;

  bool? _hasLeftFrozenColumns;

  double? _bodyLeftOffset;

  double? _bodyRightOffset;

  bool? _hasRightFrozenColumns;

  double? _rightFrozenLeftOffset;

  bool? _showColumnGroups;

  bool? _showColumnFilter;

  bool? _showLoading;

  Widget? _header;

  Widget? _footer;

  @override
  void dispose() {
    for (var dispose in _disposeList) {
      dispose();
    }

    super.dispose();
  }

  @override
  void initState() {
    super.initState();

    _initProperties();

    _initStateManager();

    _initKeyManager();

    _initEventManager();

    _initOnLoadedEvent();

    _initSelectMode();

    _initHeaderFooter();
  }

  void _initProperties() {
    _gridFocusNode = FocusNode();

    // Dispose
    _disposeList.add(() {
      _gridFocusNode!.dispose();
    });
  }

  void _initStateManager() {
    _stateManager = PlutoGridStateManager(
      columns: widget.columns,
      rows: widget.rows,
      gridFocusNode: _gridFocusNode,
      scroll: PlutoGridScrollController(
        vertical: _verticalScroll,
        horizontal: _horizontalScroll,
      ),
      columnGroups: widget.columnGroups,
      mode: widget.mode,
      onChangedEventCallback: widget.onChanged,
      onSelectedEventCallback: widget.onSelected,
      onRowCheckedEventCallback: widget.onRowChecked,
      onRowDoubleTapEventCallback: widget.onRowDoubleTap,
      onRowSecondaryTapEventCallback: widget.onRowSecondaryTap,
      onRowsMovedEventCallback: widget.onRowsMoved,
      createHeader: widget.createHeader,
      createFooter: widget.createFooter,
      configuration: widget.configuration,
    );

    _stateManager.addListener(_changeStateListener);

    _stateManager.setRowColorCallback(widget.rowColorCallback);

    // Dispose
    _disposeList.add(() {
      _stateManager.removeListener(_changeStateListener);
      _stateManager.dispose();
    });
  }

  void _initKeyManager() {
    _keyManager = PlutoGridKeyManager(
      stateManager: _stateManager,
    );

    _keyManager!.init();

    _stateManager.setKeyManager(_keyManager);

    // Dispose
    _disposeList.add(() {
      _keyManager!.dispose();
    });
  }

  void _initEventManager() {
    _eventManager = PlutoGridEventManager(
      stateManager: _stateManager,
    );

    _eventManager!.init();

    _stateManager.setEventManager(_eventManager);

    // Dispose
    _disposeList.add(() {
      _eventManager!.dispose();
    });
  }

  void _initOnLoadedEvent() {
    if (widget.onLoaded == null) {
      return;
    }

    WidgetsBinding.instance.addPostFrameCallback((_) {
      widget.onLoaded!(PlutoGridOnLoadedEvent(
        stateManager: _stateManager,
      ));
    });
  }

  void _initSelectMode() {
    if (widget.mode.isSelect != true) {
      return;
    }

    WidgetsBinding.instance.addPostFrameCallback((_) {
      if (_stateManager.currentCell == null && widget.rows.isNotEmpty) {
        _stateManager.setCurrentCell(
            widget.rows.first.cells.entries.first.value, 0);
      }

      _stateManager.gridFocusNode!.requestFocus();
    });
  }

  void _initHeaderFooter() {
    if (_stateManager.showHeader) {
      _header = _stateManager.createHeader!(_stateManager);
    }

    if (_stateManager.showFooter) {
      _footer = _stateManager.createFooter!(_stateManager);
    }

    if (_header is PlutoPagination || _footer is PlutoPagination) {
      _stateManager.setPage(1, notify: false);
    }
  }

  void _changeStateListener() {
    if (_showFrozenColumn != _stateManager.showFrozenColumn ||
        _hasLeftFrozenColumns != _stateManager.hasLeftFrozenColumns ||
        _bodyLeftOffset != _stateManager.bodyLeftOffset ||
        _bodyRightOffset != _stateManager.bodyRightOffset ||
        _hasRightFrozenColumns != _stateManager.hasRightFrozenColumns ||
        _rightFrozenLeftOffset != _stateManager.rightFrozenLeftOffset ||
        _showColumnGroups != _stateManager.showColumnGroups ||
        _showColumnFilter != _stateManager.showColumnFilter ||
        _showLoading != _stateManager.showLoading) {
      // it has been layouted
      if (_stateManager.maxWidth != null) {
        setState(_resetState);
      }
    }
  }

  KeyEventResult _handleGridFocusOnKey(FocusNode focusNode, RawKeyEvent event) {
    /// 2021-11-19
    /// KeyEventResult.skipRemainingHandlers 동작 오류로 인한 임시 코드
    /// 이슈 해결 후 :
    /// ```dart
    /// keyManager!.subject.add(PlutoKeyManagerEvent(
    ///   focusNode: focusNode,
    ///   event: event,
    /// ));
    /// ```
    if (_keyManager!.eventResult.isSkip == false) {
      _keyManager!.subject.add(PlutoKeyManagerEvent(
        focusNode: focusNode,
        event: event,
      ));
    }

    /// 2021-11-19
    /// KeyEventResult.skipRemainingHandlers 동작 오류로 인한 임시 코드
    /// 이슈 해결 후 :
    /// ```dart
    /// return KeyEventResult.handled;
    /// ```
    return _keyManager!.eventResult.consume(KeyEventResult.handled);
  }

  void _resetState() {
    _showFrozenColumn = _stateManager.showFrozenColumn;

    _hasLeftFrozenColumns = _stateManager.hasLeftFrozenColumns;

    _hasRightFrozenColumns = _stateManager.hasRightFrozenColumns;

    _showColumnGroups = _stateManager.showColumnGroups;

    _showColumnFilter = _stateManager.showColumnFilter;

    _showLoading = _stateManager.showLoading;

    // it may be called before layout
    if (_stateManager.maxWidth != null) {
      _bodyLeftOffset = _stateManager.bodyLeftOffset;

      _bodyRightOffset = _stateManager.bodyRightOffset;

      _rightFrozenLeftOffset = _stateManager.rightFrozenLeftOffset;
    }
  }

  @override
  Widget build(BuildContext context) {
    return FocusScope(
      onFocusChange: _stateManager.setKeepFocus,
      onKey: _handleGridFocusOnKey,
      child: SafeArea(
        child: _GridContainer(
          stateManager: _stateManager,
          child: CustomMultiChildLayout(
            key: _stateManager.gridKey,
            delegate: PlutoGridLayoutDelegate(_stateManager),
            children: [
              LayoutId(
                  id: _StackName.bodyColumns,
                  child: PlutoBodyColumns(_stateManager)),
              LayoutId(
                  id: _StackName.bodyRows, child: PlutoBodyRows(_stateManager)),
              if (_stateManager.showFrozenColumn &&
                  _stateManager.hasLeftFrozenColumns)
                LayoutId(
                    id: _StackName.leftFrozenColumns,
                    child: PlutoLeftFrozenColumns(_stateManager)),
              if (_stateManager.showFrozenColumn &&
                  _stateManager.hasLeftFrozenColumns)
                LayoutId(
                    id: _StackName.leftFrozenRows,
                    child: PlutoLeftFrozenRows(_stateManager)),
              if (_stateManager.showFrozenColumn &&
                  _stateManager.hasRightFrozenColumns)
                LayoutId(
                    id: _StackName.rightFrozenColumns,
                    child: PlutoRightFrozenColumns(_stateManager)),
              if (_stateManager.showFrozenColumn &&
                  _stateManager.hasRightFrozenColumns)
                LayoutId(
                    id: _StackName.rightFrozenRows,
                    child: PlutoRightFrozenRows(_stateManager)),
              LayoutId(
                id: _StackName.columnRowDivider,
                child: PlutoShadowLine(
                  axis: Axis.horizontal,
                  color: _stateManager.configuration!.gridBorderColor,
                  shadow: _stateManager.configuration!.enableGridBorderShadow,
                ),
              ),
              if (_stateManager.showHeader)
                LayoutId(
                  id: _StackName.headerDivider,
                  child: PlutoShadowLine(
                    axis: Axis.horizontal,
                    color: _stateManager.configuration!.gridBorderColor,
                    shadow: _stateManager.configuration!.enableGridBorderShadow,
                  ),
                ),
              if (_stateManager.showFooter)
                LayoutId(
                  id: _StackName.footerDivider,
                  child: PlutoShadowLine(
                    axis: Axis.horizontal,
                    color: _stateManager.configuration!.gridBorderColor,
                    reverse: true,
                    shadow: _stateManager.configuration!.enableGridBorderShadow,
                  ),
                ),
              if (_stateManager.showFrozenColumn &&
                  _stateManager.hasLeftFrozenColumns)
                LayoutId(
                    id: _StackName.leftFrozenDivider,
                    child: PlutoShadowLine(
                      axis: Axis.vertical,
                      color: _stateManager.configuration!.gridBorderColor,
                      shadow:
                          _stateManager.configuration!.enableGridBorderShadow,
                    )),
              if (_stateManager.showFrozenColumn &&
                  _stateManager.hasRightFrozenColumns)
                LayoutId(
                    id: _StackName.rightFrozenDivider,
                    child: PlutoShadowLine(
                      axis: Axis.vertical,
                      color: _stateManager.configuration!.gridBorderColor,
                      reverse: true,
                      shadow:
                          _stateManager.configuration!.enableGridBorderShadow,
                    )),
              if (_stateManager.showHeader)
                LayoutId(
                  id: _StackName.header,
                  child: _header!,
                ),
              if (_stateManager.showFooter)
                LayoutId(
                  id: _StackName.footer,
                  child: _footer!,
                ),
              if (_stateManager.showLoading)
                LayoutId(
                  id: _StackName.loading,
                  child: PlutoLoading(
                    backgroundColor:
                        _stateManager.configuration!.gridBackgroundColor,
                    indicatorColor:
                        _stateManager.configuration!.cellTextStyle.color,
                    indicatorText:
                        _stateManager.configuration!.localeText.loadingText,
                    indicatorSize:
                        _stateManager.configuration!.cellTextStyle.fontSize,
                  ),
                ),
            ],
          ),
        ),
      ),
    );
  }
}

class PlutoGridLayoutDelegate extends MultiChildLayoutDelegate {
  final PlutoGridStateManager _stateManager;

  PlutoGridLayoutDelegate(this._stateManager)
      : super(relayout: _stateManager.resizingChangeNotifier);

<<<<<<< HEAD
    if (_stateManager.keepFocus) {
      _gridFocusNode?.requestFocus();
=======
  @override
  void performLayout(Size size) {
    if (_stateManager.showFrozenColumn !=
        _stateManager.shouldShowFrozenColumns(size.width)) {
      _stateManager.notifyListenersOnPostFrame();
>>>>>>> d8b89723
    }

    _stateManager.setLayout(BoxConstraints.tight(size));

    double bodyRowsTopOffset = 0;
    double bodyRowsBottomOffset = 0;
    double columnsTopOffset = 0;
    double bodyLeftOffset = 0;
    double bodyRightOffset = 0;

    // first layout header and footer and see what remains for the scrolling part
    if (hasChild(_StackName.header)) {
      // maximum 40% of the height
      var s = layoutChild(_StackName.header,
          BoxConstraints.loose(Size(size.width, size.height / 100 * 40)));

      _stateManager.headerHeight = s.height;

      bodyRowsTopOffset += s.height;

      columnsTopOffset += s.height;
    }

    if (hasChild(_StackName.headerDivider)) {
      layoutChild(
        _StackName.headerDivider,
        BoxConstraints.tight(
          Size(size.width, PlutoGridSettings.gridBorderWidth),
        ),
      );

      positionChild(
        _StackName.headerDivider,
        Offset(0, columnsTopOffset),
      );
    }

    if (hasChild(_StackName.footer)) {
      // maximum 40% of the height
      var s = layoutChild(_StackName.footer, BoxConstraints.loose(size));

      _stateManager.footerHeight = s.height;

      bodyRowsBottomOffset += s.height;

      positionChild(
        _StackName.footer,
        Offset(0, size.height - bodyRowsBottomOffset),
      );
    }

    if (hasChild(_StackName.footerDivider)) {
      layoutChild(
        _StackName.footerDivider,
        BoxConstraints.tight(
          Size(size.width, PlutoGridSettings.gridBorderWidth),
        ),
      );

      positionChild(
        _StackName.footerDivider,
        Offset(0, size.height - bodyRowsBottomOffset),
      );
    }

    // now layout columns of frozen sides and see what remains for the body width
    if (hasChild(_StackName.leftFrozenColumns)) {
      var s = layoutChild(
        _StackName.leftFrozenColumns,
        BoxConstraints.loose(size),
      );

      positionChild(
        _StackName.leftFrozenColumns,
        Offset(0, columnsTopOffset),
      );

      bodyLeftOffset = s.width;
    }

    if (hasChild(_StackName.leftFrozenDivider)) {
      var s = layoutChild(
        _StackName.leftFrozenDivider,
        BoxConstraints.tight(
          Size(
            PlutoGridSettings.gridBorderWidth,
            size.height - columnsTopOffset - bodyRowsBottomOffset,
          ),
        ),
      );

      positionChild(
        _StackName.leftFrozenDivider,
        Offset(bodyLeftOffset, columnsTopOffset),
      );

      bodyLeftOffset += s.width;
    }

    if (hasChild(_StackName.rightFrozenColumns)) {
      var s = layoutChild(
        _StackName.rightFrozenColumns,
        BoxConstraints.loose(size),
      );

      positionChild(
        _StackName.rightFrozenColumns,
        Offset(
          size.width - s.width + PlutoGridSettings.gridBorderWidth,
          columnsTopOffset,
        ),
      );

      bodyRightOffset = s.width;
    }

    if (hasChild(_StackName.rightFrozenDivider)) {
      var s = layoutChild(
        _StackName.rightFrozenDivider,
        BoxConstraints.tight(
          Size(
            PlutoGridSettings.gridBorderWidth,
            size.height - columnsTopOffset - bodyRowsBottomOffset,
          ),
        ),
      );

      positionChild(
        _StackName.rightFrozenDivider,
        Offset(
          size.width - bodyRightOffset - PlutoGridSettings.gridBorderWidth,
          columnsTopOffset,
        ),
      );

      bodyRightOffset += s.width;
    }

    if (hasChild(_StackName.bodyColumns)) {
      var s = layoutChild(
        _StackName.bodyColumns,
        BoxConstraints.loose(
          Size(
            size.width - bodyLeftOffset - bodyRightOffset,
            size.height,
          ),
        ),
      );

      positionChild(
        _StackName.bodyColumns,
        Offset(bodyLeftOffset, columnsTopOffset),
      );

      bodyRowsTopOffset += s.height;
    }

    // layout rows
    if (hasChild(_StackName.columnRowDivider)) {
      var s = layoutChild(
        _StackName.columnRowDivider,
        BoxConstraints.tight(
          Size(
            size.width,
            PlutoGridSettings.gridBorderWidth,
          ),
        ),
      );

      positionChild(
        _StackName.columnRowDivider,
        Offset(0, bodyRowsTopOffset),
      );

      bodyRowsTopOffset += s.height;
    }

    if (hasChild(_StackName.leftFrozenRows)) {
      layoutChild(
        _StackName.leftFrozenRows,
        BoxConstraints.loose(
          Size(
            bodyLeftOffset,
            size.height - bodyRowsTopOffset - bodyRowsBottomOffset,
          ),
        ),
      );

      positionChild(
        _StackName.leftFrozenRows,
        Offset(0, bodyRowsTopOffset),
      );
    }

    if (hasChild(_StackName.rightFrozenRows)) {
      layoutChild(
        _StackName.rightFrozenRows,
        BoxConstraints.loose(
          Size(
            bodyRightOffset,
            size.height - bodyRowsTopOffset - bodyRowsBottomOffset,
          ),
        ),
      );

      positionChild(
        _StackName.rightFrozenRows,
        Offset(
          size.width - bodyRightOffset + PlutoGridSettings.gridBorderWidth,
          bodyRowsTopOffset,
        ),
      );
    }

    if (hasChild(_StackName.bodyRows)) {
      var height = size.height - bodyRowsTopOffset - bodyRowsBottomOffset;

      var width = size.width - bodyLeftOffset - bodyRightOffset;

      layoutChild(
        _StackName.bodyRows,
        BoxConstraints.tight(Size(width, height)),
      );

      positionChild(
        _StackName.bodyRows,
        Offset(bodyLeftOffset, bodyRowsTopOffset),
      );
    }

    if (hasChild(_StackName.loading)) {
      layoutChild(
        _StackName.loading,
        BoxConstraints.tight(size),
      );
    }
  }

  @override
  bool shouldRelayout(covariant MultiChildLayoutDelegate oldDelegate) {
    return true;
  }
}

class _GridContainer extends StatelessWidget {
  final PlutoGridStateManager stateManager;

  final Widget child;

  const _GridContainer({
    required this.stateManager,
    required this.child,
    Key? key,
  }) : super(key: key);

  @override
  Widget build(BuildContext context) {
    final configuration = stateManager.configuration!;

    return Focus(
      focusNode: stateManager.gridFocusNode,
      child: ScrollConfiguration(
        behavior: const PlutoScrollBehavior().copyWith(
          scrollbars: false,
        ),
        child: Container(
          padding: const EdgeInsets.all(PlutoGridSettings.gridPadding),
          decoration: BoxDecoration(
            color: configuration.gridBackgroundColor,
            borderRadius: configuration.gridBorderRadius,
            border: Border.all(
              color: configuration.gridBorderColor,
              width: PlutoGridSettings.gridBorderWidth,
            ),
          ),
          child: ClipRRect(
            borderRadius:
                configuration.gridBorderRadius.resolve(TextDirection.ltr),
            child: child,
          ),
        ),
      ),
    );
  }
}

class PlutoGridOnLoadedEvent {
  final PlutoGridStateManager stateManager;

  PlutoGridOnLoadedEvent({
    required this.stateManager,
  });
}

/// Caution
///
/// [columnIdx] and [rowIdx] are values in the currently displayed state.
class PlutoGridOnChangedEvent {
  final int? columnIdx;
  final PlutoColumn? column;
  final int? rowIdx;
  final PlutoRow? row;
  final dynamic value;
  final dynamic oldValue;

  PlutoGridOnChangedEvent({
    this.columnIdx,
    this.column,
    this.rowIdx,
    this.row,
    this.value,
    this.oldValue,
  });

  @override
  String toString() {
    String out = '[PlutoOnChangedEvent] ';
    out += 'ColumnIndex : $columnIdx, RowIndex : $rowIdx\n';
    out += '::: oldValue : $oldValue\n';
    out += '::: newValue : $value';
    return out;
  }
}

class PlutoGridOnSelectedEvent {
  final PlutoRow? row;
  final PlutoCell? cell;

  PlutoGridOnSelectedEvent({
    this.row,
    this.cell,
  });
}

abstract class PlutoGridOnRowCheckedEvent {
  bool get isAll => runtimeType == PlutoGridOnRowCheckedAllEvent;

  bool get isRow => runtimeType == PlutoGridOnRowCheckedOneEvent;

  final PlutoRow? row;
  final bool? isChecked;

  PlutoGridOnRowCheckedEvent({
    this.row,
    this.isChecked,
  });
}

class PlutoGridOnRowDoubleTapEvent {
  final PlutoRow? row;
  final PlutoCell? cell;

  PlutoGridOnRowDoubleTapEvent({
    this.row,
    this.cell,
  });
}

class PlutoGridOnRowSecondaryTapEvent {
  final PlutoRow? row;
  final PlutoCell? cell;
  final Offset? offset;

  PlutoGridOnRowSecondaryTapEvent({
    this.row,
    this.cell,
    this.offset,
  });
}

class PlutoGridOnRowsMovedEvent {
  final int? idx;
  final List<PlutoRow?>? rows;

  PlutoGridOnRowsMovedEvent({
    required this.idx,
    required this.rows,
  });
}

class PlutoGridOnRowCheckedOneEvent extends PlutoGridOnRowCheckedEvent {
  PlutoGridOnRowCheckedOneEvent({
    PlutoRow? row,
    bool? isChecked,
  }) : super(row: row, isChecked: isChecked);
}

class PlutoGridOnRowCheckedAllEvent extends PlutoGridOnRowCheckedEvent {
  PlutoGridOnRowCheckedAllEvent({
    bool? isChecked,
  }) : super(row: null, isChecked: isChecked);
}

class PlutoScrollBehavior extends MaterialScrollBehavior {
  const PlutoScrollBehavior() : super();

  @override
  Set<PointerDeviceKind> get dragDevices => {
        PointerDeviceKind.touch,
        PointerDeviceKind.mouse,
      };
}

class PlutoRowColorContext {
  final PlutoRow row;

  final int rowIdx;

  final PlutoGridStateManager stateManager;

  PlutoRowColorContext({
    required this.row,
    required this.rowIdx,
    required this.stateManager,
  });
}

enum PlutoGridMode {
  normal,
  select,
  selectWithOneTap,
  popup,
}

extension PlutoGridModeExtension on PlutoGridMode? {
  bool get isNormal => this == PlutoGridMode.normal;

  bool get isSelect =>
      this == PlutoGridMode.select || this == PlutoGridMode.selectWithOneTap;

  bool get isSelectModeWithOneTap => this == PlutoGridMode.selectWithOneTap;

  bool get isPopup => this == PlutoGridMode.popup;
}

enum _StackName {
  header,
  headerDivider,
  leftFrozenColumns,
  leftFrozenRows,
  leftFrozenDivider,
  bodyColumns,
  bodyRows,
  rightFrozenColumns,
  rightFrozenRows,
  rightFrozenDivider,
  columnRowDivider,
  footer,
  footerDivider,
  loading,
}

class PlutoGridSettings {
  /// If there is a frozen column, the minimum width of the body
  /// (if it is less than the value, the frozen column is released)
  static const double bodyMinWidth = 200.0;

  /// Default column width
  static const double columnWidth = 200.0;

  /// Column width
  static const double minColumnWidth = 80.0;

  /// Frozen column division line (ShadowLine) size
  static const double shadowLineSize = 3.0;

  /// Sum of frozen column division line width
  static const double totalShadowLineWidth =
      PlutoGridSettings.shadowLineSize * 2;

  /// Grid - padding
  static const double gridPadding = 2.0;

  /// Grid - border width
  static const double gridBorderWidth = 1.0;

  static const double gridInnerSpacing =
      (gridPadding * 2) + (gridBorderWidth * 2);

  /// Row - Default row height
  static const double rowHeight = 45.0;

  /// Row - border width
  static const double rowBorderWidth = 1.0;

  /// Row - total height
  static const double rowTotalHeight = rowHeight + rowBorderWidth;

  /// Cell - padding
  static const double cellPadding = 10;

  /// Column title - padding
  static const double columnTitlePadding = 10;

  /// Cell - fontSize
  static const double cellFontSize = 14;

  /// Scroll when multi-selection is as close as that value from the edge
  static const double offsetScrollingFromEdge = 10.0;

  /// Size that scrolls from the edge at once when selecting multiple
  static const double offsetScrollingFromEdgeAtOnce = 200.0;

  static const int debounceMillisecondsForColumnFilter = 300;
}

typedef PlutoOnLoadedEventCallback = void Function(
    PlutoGridOnLoadedEvent event);

typedef PlutoOnChangedEventCallback = void Function(
    PlutoGridOnChangedEvent event);

typedef PlutoOnSelectedEventCallback = void Function(
    PlutoGridOnSelectedEvent event);

typedef PlutoOnRowCheckedEventCallback = void Function(
    PlutoGridOnRowCheckedEvent event);

typedef PlutoOnRowDoubleTapEventCallback = void Function(
    PlutoGridOnRowDoubleTapEvent event);

typedef PlutoOnRowSecondaryTapEventCallback = void Function(
    PlutoGridOnRowSecondaryTapEvent event);

typedef PlutoOnRowsMovedEventCallback = void Function(
    PlutoGridOnRowsMovedEvent event);

typedef CreateHeaderCallBack = Widget Function(
    PlutoGridStateManager stateManager);

typedef CreateFooterCallBack = Widget Function(
    PlutoGridStateManager stateManager);

typedef PlutoRowColorCallback = Color Function(
    PlutoRowColorContext rowColorContext);<|MERGE_RESOLUTION|>--- conflicted
+++ resolved
@@ -443,16 +443,11 @@
   PlutoGridLayoutDelegate(this._stateManager)
       : super(relayout: _stateManager.resizingChangeNotifier);
 
-<<<<<<< HEAD
-    if (_stateManager.keepFocus) {
-      _gridFocusNode?.requestFocus();
-=======
   @override
   void performLayout(Size size) {
     if (_stateManager.showFrozenColumn !=
         _stateManager.shouldShowFrozenColumns(size.width)) {
       _stateManager.notifyListenersOnPostFrame();
->>>>>>> d8b89723
     }
 
     _stateManager.setLayout(BoxConstraints.tight(size));
@@ -742,7 +737,7 @@
 class PlutoGridOnLoadedEvent {
   final PlutoGridStateManager stateManager;
 
-  PlutoGridOnLoadedEvent({
+  const PlutoGridOnLoadedEvent({
     required this.stateManager,
   });
 }
